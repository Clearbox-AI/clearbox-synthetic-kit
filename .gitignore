*.egg-info/
.installed.cfg
*.egg
*:Zone.Identifier
MANIFEST
__pycache__
build/
dist/

# PyInstaller
#  Usually these files are written by a python script from a template
#  before PyInstaller builds the exe, so as to inject date/other infos into it.
*.manifest
*.spec

# Installer logs
pip-log.txt
p
htmlcov/
.tox/
.nox/
.coverage
.coverage.*
.cache
nosetests.xml
coverage.xml
*.cover
*.py,cover
.hypothesis/
.pytest_cache/
cover/

# Translations
*.mo
*.pot


# Sphinx documentation
docs/_build/
docs/build/
docs/build/html/

# PyBuilder
.pybuilder/
<<<<<<< HEAD
target/

# Jupyter Notebook
.ipynb_checkpoints

# IPython
profile_default/
ipython_config.py

# pyenv
#   For a library or package, you might want to ignore these files since the code is
#   intended to run in multiple environments; otherwise, check them in:
# .python-version

# pipenv
#   According to pypa/pipenv#598, it is recommended to include Pipfile.lock in version control.
#   However, in case of collaboration, if having platform-specific dependencies or dependencies
#   having no cross-platform support, pipenv may install dependencies that don't work, or not
#   install all needed dependencies.
#Pipfile.lock

# PEP 582; used by e.g. github.com/David-OConnor/pyflow
__pypackages__/

# Celery stuff
celerybeat-schedule
celerybeat.pid

# SageMath parsed files
*.sage.py

# Environments
.env
.venv
env/
venv/
ENV/
env.bak/
venv.bak/

# Spyder project settings
.spyderproject
.spyproject

# Rope project settings
.ropeproject

# mkdocs documentation
/site

# mypy
.mypy_cache/
.dmypy.json
dmypy.json

# Pyre type checker
.pyre/

# pytype static type analyzer
.pytype/

# Cython debug symbols
cython_debug/
=======
target/
>>>>>>> c292963d
<|MERGE_RESOLUTION|>--- conflicted
+++ resolved
@@ -42,7 +42,6 @@
 
 # PyBuilder
 .pybuilder/
-<<<<<<< HEAD
 target/
 
 # Jupyter Notebook
@@ -105,7 +104,4 @@
 .pytype/
 
 # Cython debug symbols
-cython_debug/
-=======
-target/
->>>>>>> c292963d
+cython_debug/